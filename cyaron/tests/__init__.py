--- conflicted
+++ resolved
@@ -1,8 +1,4 @@
-<<<<<<< HEAD
-from sequence_test import TestSequence
-from polygon_test import TestPolygon
-=======
 from .sequence_test import TestSequence
 from .io_test import TestIO
 from .str_test import TestString
->>>>>>> 2ecd16b5
+from .polygon_test import TestPolygon