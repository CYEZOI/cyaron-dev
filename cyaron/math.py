'''
This is a module that includes some useful math functions.

Functions:
    factorial(n): The factorial of n
    is_perm(a,b): Check if number a and b share the same digits
    is_palindromic(n): Check if n is palindromic(i.e. The number does not change if you reverse it)
    is_pandigital(n,s=9): Check if number n is made from sequence 1 to s
    d(n): Calculate the sum of proper divisors for n
    pal_list(k): Create a list of all palindromic numbers with k digits
    sof_digits(n): Sum of factorial's digits
    fibonacci(n): Find the nth Fibonacci number
    sos_digits(n): Sum of squares of digits
    pow_digits(n,e): Sum of the digits to a power e
    is_prime(n): Check n for prime
    miller_rabin(n): Miller-Rabin primality test
    factor(n): Factor a number into primes and frequency
    perm(n,s): Find the nth pemutation of string s
    binomial(n,k): Calculate C(n,k)
    catalan_number(n): Calculate the nth Catalan number
    prime_sieve(n): Return a list of prime numbers from 2 to a prime < n
    exgcd(a,b): Bézout coefficients. Returns (u, v, gcd(a,b))
    mod_inverse(a,b): returns u of exgcd(a,b)
    phi(x): The PHI function of x
    miu(x): The MIU function of x
    dec2base(n,base): Number base conversion
    n2words(num,join=True): Number to words

forked from https://blog.dreamshire.com/common-functions-routines-project-euler/
'''

from __future__ import absolute_import
from math import sqrt, factorial
import random
import itertools
from typing import Union, Literal

fact = (1, 1, 2, 6, 24, 120, 720, 5040, 40320, 362880)


def is_perm(a: int, b: int):
    """
    Check if two numbers are permutations of each other.

    This function takes two numbers, converts them to strings, sorts the characters
    in each string, and then compares the sorted strings to determine if the numbers
    are permutations of each other.
    Args:
        a: The first number to compare.
        b: The second number to compare.
    Returns:
        bool: True if the numbers are permutations of each other, False otherwise.
    """

    return sorted(str(a)) == sorted(str(b))


def is_palindromic(n: Union[int, str]):
    """
    Check if a given number or string is palindromic.

    A palindromic number or string is one that reads the same backward as forward.
    Parameters:
        n: The number or string to check.
    Returns:
        True if the input is palindromic, False otherwise.
    """
    n = str(n)
    return n == n[::-1]


def is_pandigital(n: Union[int, str], s: int = 9):
    """
    Check if a number is pandigital.

    A number is considered pandigital if it contains each digit from 1 to s exactly once.
    Parameters:
        n: The number to check.
        s (optional): The length of the pandigital number. Default is 9.
    Returns:
        True if the number is pandigital, False otherwise.
    """

    n = str(n)
    return len(n) == s and not '1234567890'[:s].strip(n)


def d(n: int):
    """
    Calculate the sum of the divisors of a given number `n`.

    This function computes the sum of all divisors of `n`, including 1 and `n` itself.

    It iterates from 2 to the square root of `n`, adding both the divisor and its
    corresponding quotient to the sum. If `n` is a perfect square, the square root
    is subtracted from the sum to correct for double-counting.
    Parameters:
        n: The number for which to calculate the sum of divisors.
    Returns:
        The sum of the divisors of `n`.
    """
    s = 1
    t = sqrt(n)
    for i in range(2, int(t) + 1):
        if n % i == 0:
            s += i + n // i
    if t == int(t):
        s -= int(t)  #correct s if t is a perfect square
    return s


def pal_list(k: int):
    """
    Generate a list of palindromic numbers of length `k`.
    Parameters:
        k: The length of the palindromic numbers to generate.
    Returns:
        A list of palindromic numbers of length `k`.
    """
    if k == 1:
        return [1, 2, 3, 4, 5, 6, 7, 8, 9]
    return [
        sum(n * (10**i)
            for i, n in enumerate(([x] + list(ys) + [z] + list(ys)[::-1] +
                                   [x]) if k % 2 else ([x] + list(ys) +
                                                       list(ys)[::-1] + [x])))
        for x in range(1, 10)
        for ys in itertools.product(range(10), repeat=int(k / 2) - 1)
        for z in (range(10) if k % 2 else (None, ))
    ]


def sof_digits(n: int):
    """
    Calculate the sum of the factorials of the digits of a given number.
    Args:
        n: The input number.
    Returns:
        The sum of the factorials of the digits of the input number.
    """

    if n == 0:
        return 1
    s = 0
    while n > 0:
        s, n = s + fact[n % 10], n // 10
    return s


def fibonacci(n: int):
    """
    Find the nth number in the Fibonacci series.
    Args:
        n: The position in the Fibonacci series to retrieve.
    Returns:
        The nth Fibonacci number.
    Raises:
        ValueError: If the input is a negative integer.
    Example:
        >>> fibonacci(100)
        354224848179261915075
    References:
        Algorithm & Python source: Copyright (c) 2013 Nayuki Minase  
        Fast doubling Fibonacci algorithm  
        http://nayuki.eigenstate.org/page/fast-fibonacci-algorithms
    """
    if n < 0:
        raise ValueError("Negative arguments not implemented")
    return _fib(n)[0]


def _fib(n: int) -> tuple[int, int]:
    '''Returns a tuple of fibonacci (F(n), F(n+1)).'''
    if n == 0:
        return (0, 1)
    a, b = _fib(n // 2)
    c = a * (2 * b - a)
    e = b * b + a * a
    return (c, e) if n % 2 == 0 else (e, c + e)


def sos_digits(n: int):
    """
    Calculate the sum of squares of the digits of a given number.
    Args:
        n: The number whose digits' squares are to be summed.
    Returns:
        The sum of the squares of the digits of the number.
    """
    return pow_digits(n, 2)


def pow_digits(n: int, e: int):
    """
    Calculate the sum of each digit of a number raised to a specified power.
    Args:
        n: The number whose digits will be processed.
        e: The exponent to which each digit will be raised.
    Returns:
        The sum of each digit of the number raised to the specified power.
    """
    s: int = 0
    while n > 0:
        s, n = s + (n % 10)**e, n // 10
    return s


def is_prime(n: int):
    """
    Check if a number is a prime number.

    This function uses a trial division method to determine if the number is prime.
    Parameters:
        n: The number to check for primality.
    Returns:
        True if the number is prime, False otherwise.
    """
    if n <= 1:
        return False
    if n <= 3:
        return True
    if n % 2 == 0 or n % 3 == 0:
        return False
    r = int(sqrt(n))
    f = 5
    while f <= r:
        if n % f == 0 or n % (f + 2) == 0:
            return False
        f += 6
    return True


<<<<<<< HEAD
def miller_rabin(n, repeat_time=20):
=======
def miller_rabin(n: int):
>>>>>>> e355bacd
    """
    Check if a number is prime using the Miller-Rabin primality test.
    Args:
        n: The number to be tested for primality.
    Returns:
        True if n is a probable prime, False if n is composite.
    Example:
        >>> miller_rabin(162259276829213363391578010288127)  # Mersenne prime #11
        True
    Note:
        This function uses a probabilistic algorithm to determine primality.
        It performs 20 iterations to reduce the probability of a false positive.
    References:
        Algorithm & Python source:
        http://en.literateprograms.org/Miller-Rabin_primality_test_(Python)
    """
    if (n & 1) == 0 or n < 3:
        return n == 2
    if (n % 3) == 0:
        return n == 3
    f = n - 1
    s = 0
    while (f & 1) == 0:
        f >>= 1
        s += 1
    for _ in range(repeat_time):
        a = random.randint(2, n - 1)
        if not _miller_rabin_pass(a, s, f, n):
            return False
    return True


def _miller_rabin_pass(a: int, s: int, f: int, n: int):
    a_to_power = pow(a, f, n)
    if a_to_power == 1:
        return True
    for _ in range(s - 1):
        if a_to_power == n - 1:
            return True
        a_to_power = (a_to_power * a_to_power) % n
    return a_to_power == n - 1


def factor(n: int) -> list[tuple[int, int]]:
    """
    Find the prime factors of a given number along with their frequencies.
    Args:
        n: The number to factorize.
    Returns:
        A list of tuples where each tuple contains a prime factor and its frequency.
    Example:
        >>> factor(786456)
        [(2, 3), (3, 3), (11, 1), (331, 1)]
    Note:
        This function uses a specific sequence of prime gaps to optimize the factorization process.
        Source: Project Euler forums for problem #3
    """
    f = 1
    factors = []
    prime_gaps = [2, 4, 2, 4, 6, 2, 6, 4]
    if n < 1:
        return []
    while True:
        for gap in ([1, 1, 2, 2, 4] if f < 11 else prime_gaps):
            f += gap
            if f * f > n:  # If f > sqrt(n)
                return factors + ([] if n == 1 else [(n, 1)])
            if not n % f:
                e = 1
                n //= f
                while not n % f:
                    n //= f
                    e += 1
                factors.append((f, e))


def perm(n: int, s: str) -> str:
    """
    Find the nth permutation of the string s.
    Parameters:
        n: The permutation index (0-based).
        s: The string for which the permutation is to be found.
    Returns:
        The nth permutation of the string s.
    Example:
        >>> perm(30, 'abcde')
        'bcade'
    """
    if len(s) == 1:
        return s
    q, r = divmod(n, factorial(len(s) - 1))
    return s[q] + perm(r, s[:q] + s[q + 1:])


def binomial(n: int, k: int):
    """
    Calculate C(n, k), the number of ways to choose k elements from a set of n elements.

    This function computes the binomial coefficient, which is the number of ways to choose
    k elements from a set of n elements without regard to the order of selection.
    Parameters:
        n: The total number of elements.
        k: The number of elements to choose.
    Returns:
        The binomial coefficient C(n, k).
    Example:
        >>> binomial(30, 12)
        86493225
    """
    nt = 1
    for t in range(min(k, n - k)):
        nt = nt * (n - t) // (t + 1)
    return nt


def catalan_number(n: int):
    """
    Calculate the nth Catalan number.

    The Catalan numbers are a sequence of natural numbers that occur in various counting problems, 
    often involving recursively defined objects.
    Parameters:
        n: The index of the Catalan number to calculate.
    Returns:
        The nth Catalan number.
    Example:
        >>> catalan_number(10)
        16796
    """
    nm = dm = 1
    for k in range(2, n + 1):
        nm, dm = (nm * (n + k), dm * k)
    return nm // dm


def prime_sieve(n):
    """
    Return a list of prime numbers from 2 to a prime < n.
    Args:
        n: The upper limit (exclusive) for generating prime numbers.
    Returns:
        A list of prime numbers less than n.
    Example:
        >>> prime_sieve(25)
        [2, 3, 5, 7, 11, 13, 17, 19, 23]
    Algorithm & Python source: Robert William Hanks
    http://stackoverflow.com/questions/17773352/python-sieve-prime-numbers
    """
    sieve = [True] * (n // 2)
    for i in range(3, int(n**0.5) + 1, 2):
        if sieve[i // 2]:
            sieve[i * i // 2::i] = [False] * ((n - i * i - 1) // (2 * i) + 1)
    return [2] + [2 * i + 1 for i in range(1, n // 2) if sieve[i]]


def exgcd(a: int, b: int):
    """
    Bézout coefficients (u, v) of (a, b) as:
        a * u + b * v = gcd(a, b)

    Result is the tuple: (u, v, gcd(a, b)).
    Parameters:
        a: First integer.
        b: Second integer.
    Returns:
        A tuple containing the Bézout coefficients (u, v) and gcd(a, b).
    Examples:
        >>> exgcd(7*3, 15*3)
        (-2, 1, 3)
        >>> exgcd(24157817, 39088169)  # sequential Fibonacci numbers
        (-14930352, 9227465, 1)
    Algorithm source: Pierre L. Douillet
    http://www.douillet.info/~douillet/working_papers/bezout/node2.html
    """
    u, v, s, t = 1, 0, 0, 1
    while b != 0:
        q, r = divmod(a, b)
        a, b = b, r
        u, s = s, u - q * s
        v, t = t, v - q * t

    return (u, v, a)


def mod_inverse(a: int, b: int):
    """
    Calculate the modular inverse of a with respect to b.

    The modular inverse of a is the number x such that (a * x) % b == 0.

    Parameters:
        a: The number for which to find the modular inverse.
        b: The modulus.
    Returns:
        The modular inverse of a with respect to b.
    Raises:
        ValueError: If the modular inverse does not exist.
    """
    return pow(a, -1, b)


def phi(x: int):
    """
    Calculate Euler's Totient function for a given integer x.

    Euler's Totient function, φ(x), is defined as the number of positive integers 
    less than or equal to x that are relatively prime to x.
    Args:
        x: The integer for which to calculate the Totient function.
    Returns:
        The value of Euler's Totient function for the given integer x.
    """
    if x == 1:
        return 1
    factors = factor(x)
    ans = x
    for prime in factors:
        ans = ans // prime[0] * (prime[0] - 1)
    return ans


def miu(x: int):
    """
    Calculate the Möbius function value for a given integer x.

    The Möbius function μ(x) is defined as:
    - μ(1) = 1
    - μ(x) = 0 if x has a squared prime factor
    - μ(x) = (-1)^k if x is a product of k distinct prime factors
    Args:
        x: The integer for which to calculate the Möbius function.
    Returns:
        The Möbius function value for the given integer x.
    """
    if x == 1:
        return 1
    factors = factor(x)
    for prime in factors:
        if prime[1] > 1:
            return 0
    return 1 - (len(factors) and 1) * 2


#source:
# http://interactivepython.org/runestone/static/pythonds/Recursion/pythondsConvertinganIntegertoaStringinAnyBase.html
def dec2base(
        n: int, base: Literal[2, 3, 4, 5, 6, 7, 8, 9, 10, 11, 12, 13, 14, 15,
                              16]) -> str:
    """
    Convert a decimal number to a specified base.
    Args:
        n: The decimal number to convert.
        base: The base to convert the number to. Must be between 2 and 16.
    Returns:
        The number represented in the specified base.
    Raises:
        ValueError: If the base is not between 2 and 16.
    """
    convert_string = "0123456789ABCDEF"
    if n < base:
        return convert_string[n]
    return dec2base(n // base, base) + convert_string[n % base]


#this function copied from stackoverflow user: Developer, Oct 5 '13 at 3:45
def n2words(num: int, join: bool = True):
    """
    Convert a number into words.
    Args:
        num: The number to convert.
        join (bool, optional): If True, join the words with spaces. Defaults to True.
    Returns:
        The number in words as a single string if join is True,  otherwise as a list of words.
    """
    units = [
        '', 'One', 'Two', 'Three', 'Four', 'Five', 'Six', 'Seven', 'Eight',
        'Nine'
    ]
    teens = ['','Eleven','Twelve','Thirteen','Fourteen','Fifteen','Sixteen', \
             'Seventeen','Eighteen','Nineteen']
    tens = ['','Ten','Twenty','Thirty','Forty','Fifty','Sixty','Seventy', \
            'Eighty','Ninety']
    thousands = ['','Thousand','Million','Billion','Trillion','Quadrillion', \
                 'Quintillion','Sextillion','Septillion','Octillion', \
                 'Nonillion','Decillion','Undecillion','Duodecillion', \
                 'Tredecillion','Quattuordecillion','Sexdecillion', \
                 'Septendecillion','Octodecillion','Novemdecillion', \
                 'Vigintillion']
    words: list[str] = []
    if num == 0:
        words.append('zero')
    else:
        num_str = '%d' % num
        num_str_len = len(num_str)
        groups = int((num_str_len + 2) / 3)
        num_str = num_str.zfill(groups * 3)
        for i in range(0, groups * 3, 3):
            h, t, u = int(num_str[i]), int(num_str[i + 1]), int(num_str[i + 2])
            g = groups - (int(i / 3) + 1)
            if h >= 1:
                words.append(units[h])
                words.append('Hundred')
            if t > 1:
                words.append(tens[t])
                if u >= 1:
                    words.append(units[u])
            elif t == 1:
                if u >= 1:
                    words.append(teens[u])
                else:
                    words.append(tens[t])
            else:
                if u >= 1:
                    words.append(units[u])
            if (g >= 1) and ((h + t + u) > 0):
                words.append(thousands[g] + '')
    if join:
        return ' '.join(words)
    return words<|MERGE_RESOLUTION|>--- conflicted
+++ resolved
@@ -230,15 +230,12 @@
     return True
 
 
-<<<<<<< HEAD
-def miller_rabin(n, repeat_time=20):
-=======
-def miller_rabin(n: int):
->>>>>>> e355bacd
+def miller_rabin(n: int, repeat_time: int = 20):
     """
     Check if a number is prime using the Miller-Rabin primality test.
     Args:
         n: The number to be tested for primality.
+        repeat_time: The number of iterations to perform. Default is 20.
     Returns:
         True if n is a probable prime, False if n is composite.
     Example:
