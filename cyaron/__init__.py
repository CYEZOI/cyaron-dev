"""CYaRon: Yet Another Random Olympic-iNformatics test data generator
By Luogu
This is a tool package for everyone to make the test data quickly.
It has tools for graphs and IO files.
"""

from .io import IO
from .graph import Graph, Edge
from .str import String
from .sequence import Sequence
from .utils import *
from .consts import *
from .vector import Vector
<<<<<<< HEAD
from random import randint, randrange, uniform, choice, random
=======
from random import randint, randrange, uniform, choice, random
>>>>>>> 7c3a4dbe
<|MERGE_RESOLUTION|>--- conflicted
+++ resolved
@@ -11,8 +11,4 @@
 from .utils import *
 from .consts import *
 from .vector import Vector
-<<<<<<< HEAD
 from random import randint, randrange, uniform, choice, random
-=======
-from random import randint, randrange, uniform, choice, random
->>>>>>> 7c3a4dbe
